// Copyright (c) 2022, Mysten Labs, Inc.
// SPDX-License-Identifier: Apache-2.0

/// This is an implementation of an English auction
/// (https://en.wikipedia.org/wiki/English_auction) using single-owner
/// objects only. There are 3 types of parties participating in an
/// auction:
/// - auctioneer - this is a trusted party that runs the auction
/// - owner - this is the original owner of an item that is sold at an
/// auction; the owner submits a request to an auctioneer that runs
/// the auction
/// - bidders - these are parties interested in purchasing items sold
/// at an auction; they submit bids to an auctioneer to affect the
/// state of an auction
///
/// A typical lifetime of an auction looks as follows:
/// - auction starts by the owner sending an item to be sold along with
/// its own address to the auctioneer who creates and initializes an
/// auction
/// - bidders send bid to the auctioneer for a given auction
/// consisting of the funds they intend to use for the item's purchase
/// and their addresses
/// - the auctioneer periodically inspects the bids:
///   - if the inspected bid is higher than the current bid (initially
///   there is no bid), the auction is updated with the current bid
///   and funds representing previous highest bid are sent to the
///   original owner
///   - otherwise (bid is too low) the bidder's funds are sent back to
///   the bidder and the auction remains unchanged
/// - the auctioneer eventually ends the auction
///   - if no bids were received, the item goes back to the original owner
///   - otherwise the funds accumulated in the auction go to the
///   original owner and the item goes to the bidder that won the
///   auction
module NFTs::Auction {
    use Sui::Coin::{Self, Coin};
    use Sui::Balance::Balance;
    use Sui::SUI::SUI;
    use Sui::ID::{Self, ID, VersionedID};
    use Sui::Transfer;
    use Sui::TxContext::{Self,TxContext};

    use NFTs::AuctionLib::{Self, Auction};

    // Error codes.

    /// A bid submitted for the wrong (e.g. non-existent) auction.
    const EWrongAuction: u64 = 1;

    /// Represents a bid sent by a bidder to the auctioneer.
    struct Bid has key {
        id: VersionedID,
        /// Address of the bidder
        bidder: address,
        /// ID of the Auction object this bid is intended for
        auction_id: ID,
        /// Coin used for bidding.
        bid: Balance<SUI>
    }

    // Entry functions.

    /// Creates an auction. It would be more natural to generate
    /// auction_id in crate_auction and be able to return it so that
    /// it can be shared with bidders but we cannot do this at the
    /// moment. This is executed by the owner of the asset to be
    /// auctioned.
    public fun create_auction<T: key + store>(
        to_sell: T, id: VersionedID, auctioneer: address, ctx: &mut TxContext
    ) {
        let auction = AuctionLib::create_auction(id, to_sell, ctx);
        Transfer::transfer(auction, auctioneer);
    }

    /// Creates a bid a and send it to the auctioneer along with the
    /// ID of the auction. This is executed by a bidder.
    public fun bid(
        coin: Coin<SUI>, auction_id: ID, auctioneer: address, ctx: &mut TxContext
    ) {
        let bid = Bid {
            id: TxContext::new_id(ctx),
            bidder: TxContext::sender(ctx),
            auction_id,
            bid: Coin::into_balance(coin),
        };

        Transfer::transfer(bid, auctioneer);
    }

    /// Updates the auction based on the information in the bid
    /// (update auction if higher bid received and send coin back for
    /// bids that are too low). This is executed by the auctioneer.
<<<<<<< HEAD
    public(script) fun update_auction<T: key + store>(
        auction: &mut Auction<T>, bid: Bid, ctx: &mut TxContext
    ) {
        let Bid { id, bidder, auction_id, bid: balance } = bid;
        assert!(AuctionLib::auction_id(auction) == &auction_id, EWRONG_AUCTION);
        AuctionLib::update_auction(auction, bidder, balance, ctx);

        ID::delete(id);
=======
    public(script) fun update_auction<T: key + store>(auction: &mut Auction<T>, bid: Bid, _ctx: &mut TxContext) {
        let Bid { id, bidder, auction_id, coin } = bid;
        ID::delete(id);
        assert!(AuctionLib::auction_id(auction) == &auction_id, EWrongAuction);
        AuctionLib::update_auction(auction, bidder, coin);
>>>>>>> 53c04522
    }

    /// Ends the auction - transfers item to the currently highest
    /// bidder or to the original owner if no bids have been
    /// placed. This is executed by the auctioneer.
    public(script) fun end_auction<T: key + store>(
        auction: Auction<T>, ctx: &mut TxContext
    ) {
        AuctionLib::end_and_destroy_auction(auction, ctx);
    }
}<|MERGE_RESOLUTION|>--- conflicted
+++ resolved
@@ -90,22 +90,14 @@
     /// Updates the auction based on the information in the bid
     /// (update auction if higher bid received and send coin back for
     /// bids that are too low). This is executed by the auctioneer.
-<<<<<<< HEAD
     public(script) fun update_auction<T: key + store>(
         auction: &mut Auction<T>, bid: Bid, ctx: &mut TxContext
     ) {
         let Bid { id, bidder, auction_id, bid: balance } = bid;
-        assert!(AuctionLib::auction_id(auction) == &auction_id, EWRONG_AUCTION);
+        assert!(AuctionLib::auction_id(auction) == &auction_id, EWrongAuction);
         AuctionLib::update_auction(auction, bidder, balance, ctx);
 
         ID::delete(id);
-=======
-    public(script) fun update_auction<T: key + store>(auction: &mut Auction<T>, bid: Bid, _ctx: &mut TxContext) {
-        let Bid { id, bidder, auction_id, coin } = bid;
-        ID::delete(id);
-        assert!(AuctionLib::auction_id(auction) == &auction_id, EWrongAuction);
-        AuctionLib::update_auction(auction, bidder, coin);
->>>>>>> 53c04522
     }
 
     /// Ends the auction - transfers item to the currently highest
