import React, { useEffect, useState, useCallback, useRef } from 'react';
import AceEditor from 'react-ace';
import { useLocation, useParams } from 'react-router-dom';

import ErrorResult from '../../components/error-result/ErrorResult';
import Longtext from '../../components/longtext/Longtext';
import theme from '../../styles/theme.module.css';
import styles from './ObjectResult.module.css';

import 'ace-builds/src-noconflict/theme-github';
import { type AddressOwner, SuiRpcClient, type SuiParentChildRef, type TMoveVec } from '../../utils/rpc';
import { asciiFromNumberBytes, trimStdLibPrefix } from '../../utils/utility_functions';


type DataType = {
    id: string;
    category: string;
    owner: string | AddressOwner;
    version: string;
    readonly?: string;
    objType: string;
    name?: string;
    ethAddress?: string;
    ethTokenId?: string;
    contract_id?: { bytes: string };
    data: {
        contents: {
            [key: string]: any;
        };
        owner?: { AddressOwner: number[] } | string,
        tx_digest?: number[] | string
    };
};

const DATATYPE_DEFAULT: DataType = {
    id: '',
    category: '',
    owner: '',
    version: '',
    objType: '',
    data: { contents: {} }
}

const IS_SMART_CONTRACT = (data: DataType) =>
    data.data.contents.display?.category === 'moveScript';

function instanceOfDataType(object: any) {
    return (
        object !== undefined &&
        ['id', 'version', 'objType'].every((x) => x in object) &&
        object['id'].length > 0
    );
}

function handleSpecialDemoNames(data: {
        name?: string,
        player_name?: string,
        monster_name?: string,
        farm_name?: string,
        [key: string]: any;
    }): string
{
    let val = '';
    if('player_name' in data)
        val = data.player_name ? data.player_name : val;
    else if('monster_name' in data)
        val = data.monster_name ? data.monster_name : val;
    else if('farm_name' in data)
        val = data.farm_name ? data.farm_name : val;
    else if('name' in data)
        val = data.name ? data.name : val;

    return val;
}

type SuiIdBytes = { bytes: number[] };

function handleSpecialDemoNameArrays(data: {
    name?: SuiIdBytes | string,
    player_name?: SuiIdBytes | string,
    monster_name?: SuiIdBytes | string,
    farm_name?: SuiIdBytes | string
}): string
{
    let bytesObj: SuiIdBytes = { bytes: [] };

    if('player_name' in data) {
        bytesObj = data.player_name as SuiIdBytes;
        const ascii = asciiFromNumberBytes(bytesObj.bytes);
        delete data.player_name;
        return ascii;
    }
    else if('monster_name' in data) {
        bytesObj = data.monster_name as SuiIdBytes;
        const ascii = asciiFromNumberBytes(bytesObj.bytes);
        delete data.monster_name;
        return ascii;
    }
    else if('farm_name' in data) {
        bytesObj = data.farm_name as SuiIdBytes;
        const ascii = asciiFromNumberBytes(bytesObj.bytes);
        delete data.farm_name;
        return ascii;
    }
    else if('name' in data) {
        bytesObj = data.name as SuiIdBytes;
        return asciiFromNumberBytes(bytesObj.bytes);
    }
    else
        bytesObj = { bytes: [] };

    return asciiFromNumberBytes(bytesObj.bytes);
}

function DisplayBox({ data }: { data: DataType }) {
    const [hasDisplayLoaded, setHasDisplayLoaded] = useState(false);

    const imageStyle = hasDisplayLoaded ? {} : { display: 'none' };

    const handleImageLoad = useCallback(
        () => setHasDisplayLoaded(true),
        [setHasDisplayLoaded]
    );

    if (data.data.contents.display?.category === 'imageURL') {
        return (
            <div className={styles['display-container']}>
                {!hasDisplayLoaded && (
                    <div className={styles.imagebox}>
                        Please wait for display to load
                    </div>
                )}
                <img
                    className={styles.imagebox}
                    style={imageStyle}
                    alt="NFT"
                    src={data.data.contents.display.data}
                    onLoad={handleImageLoad}
                />
            </div>
        );
    }

    if (IS_SMART_CONTRACT(data)) {
        return (
            <div className={styles['display-container']}>
                <AceEditor
                    theme="github"
                    value={data.data.contents.display?.data}
                    showGutter={true}
                    readOnly={true}
                    fontSize="0.8rem"
                    className={styles.codebox}
                />
            </div>
        );
    }

    return <div />;
}

const _rpc: SuiRpcClient = new SuiRpcClient('http://127.0.0.1:5000');

async function getObjectState(objID: string): Promise<object> {
    /*
    return new Promise((resolve, reject) => {
        let data = findDataFromID(objID, {});
        if (data) resolve(data);
        else reject('object ID not found');
    });
    */
    return _rpc.getObjectInfoRaw(objID);
}

function toHexString(byteArray: number[]): string {
    return '0x' +
        Array.prototype.map.call(byteArray, (byte) => {
            return ('0' + (byte & 0xFF).toString(16)).slice(-2);
        })
        .join('');
}

const ObjectResult = ((): JSX.Element => {
    const { id: objID } = useParams();

    const [showDescription, setShowDescription] = useState(true);
    const [showProperties, setShowProperties] = useState(false);
    const [showConnectedEntities, setShowConnectedEntities] = useState(false);

    const [showObjectState, setObjectState] = useState(DATATYPE_DEFAULT);

    const prepLabel = (label: string) => label.split('_').join(' ');
    const checkIsPropertyType = (value: any) =>
        ['number', 'string'].includes(typeof value);

    const checkIsIDType = (key: string, value: any) =>
        /owned/.test(key) || (/_id/.test(key) && value?.bytes) || value?.vec;
    const checkSingleID = (value: any) => value?.bytes;
    const checkVecIDs = (value: any) => value?.vec;
    const isMoveVecType = (value: { vec?: [] }) => Array.isArray(value?.vec);

    const extractOwnerData = (owner: string | AddressOwner): string => {
        switch (typeof(owner)) {
            case 'string':
                if(addrOwnerPattern.test(owner)) {
                    let ownerId = getAddressOwnerId(owner);
                    return ownerId ? ownerId : '';
                }
                const singleOwnerPattern = /SingleOwner\(k#(.*)\)/;
                const result = singleOwnerPattern.exec(owner);
                return result ? result[1] : '';
            case 'object':
                if('AddressOwner' in owner) {
                    let ownerId = extractAddressOwner(owner.AddressOwner);
                    return ownerId ? ownerId : '';
                }
                return '';
            default:
                return '';
        }
    };

    const addrOwnerPattern = /^AddressOwner\(k#/;
    const endParensPattern = /\){1}$/
    const getAddressOwnerId = (addrOwner: string): string | null => {
        if (!addrOwnerPattern.test(addrOwner) || !endParensPattern.test(addrOwner))
            return null;

        let str = addrOwner.replace(addrOwnerPattern, '');
        return str.replace(endParensPattern, '');
    };

    const extractAddressOwner = (addrOwner: number[]): string | null => {
        if(addrOwner.length != 20) {
            console.log('address owner byte length must be 20');
            return null;
        }

        return asciiFromNumberBytes(addrOwner);
    };

<<<<<<< HEAD
    let dataRef = useRef(DATATYPE_DEFAULT);

    useEffect(() => {
        getObjectState(objID as string)
        .then((objState) => {
            if (objState) {
                let asType = objState as DataType;
                setObjectState(asType);
                dataRef.current = asType;
            }
        });
    }, []);
=======
    const stdLibRe = /0x2::/;

    const prepObjTypeValue = (typeString: string) =>
        typeString.replace(stdLibRe, '');
>>>>>>> 7f3f7e8d

    useEffect(() => {
        setShowDescription(true);
        setShowProperties(true);
        setShowConnectedEntities(true);
    }, [setShowDescription, setShowProperties, setShowConnectedEntities]);

<<<<<<< HEAD
    console.log('object data?', showObjectState);

    if (instanceOfDataType(showObjectState)) {
        let data = showObjectState;
        const innerData = data.data;

        data = SuiRpcClient.modifyForDemo(data);
        data.objType = trimStdLibPrefix(data.objType);

        // hardcode a friendly name for gas for now
        const gasTokenTypeStr = 'Coin::Coin<0x2::GAS::GAS>';
        const gasTokenId = '0000000000000000000000000000000000000003';
        if (data.objType === gasTokenTypeStr && data.id === gasTokenId)
            data.name = 'GAS';

        if(!data.name)
            data.name = handleSpecialDemoNameArrays(innerData.contents);

        if(innerData.tx_digest && typeof(innerData.tx_digest) === 'object') {
            const digest_hex = toHexString(innerData.tx_digest as number[]);
            innerData.tx_digest = digest_hex;
        }

        switch (typeof(innerData.owner)) {
            case 'object':
                const ownerObj = innerData.owner as object;
                if ('AddressOwner' in ownerObj) {
                    innerData.owner = toHexString((ownerObj as AddressOwner).AddressOwner);
                    console.log(innerData);
                }
                break;
        }

        console.log('data, modded?', data);

        return (<>
=======
    if (instanceOfDataType(data)) {
        //TO DO remove when have distinct name field under Description
        const nameKeyValue = Object.entries(data?.data?.contents)
            .filter(([key, value]) => /name/i.test(key))
            .map(([key, value]) => value);

        const ownedObjects = Object.entries(data.data.contents).filter(
            ([key, value]) => checkIsIDType(key, value)
        );
        const properties = Object.entries(data.data.contents)
            //TO DO: remove when have distinct 'name' field in Description
            .filter(([key, value]) => !/name/i.test(key))
            .filter(([_, value]) => checkIsPropertyType(value));

        return (
>>>>>>> 7f3f7e8d
            <div className={styles.resultbox}>
                {data?.data.contents.display?.data && (
                    <DisplayBox data={data} />
                )}
                <div
                    className={`${styles.textbox} ${
                        data?.data.contents.display?.data !== undefined
                            ? styles.accommodate
                            : styles.noaccommodate
                    }`}
                >
                    {data.name && <h1>{data.name}</h1>} {' '}
                    {typeof nameKeyValue[0] === 'string' && (
                        <h1>{nameKeyValue}</h1>
                    )}
                    <h2
                        className={styles.clickableheader}
                        onClick={() => setShowDescription(!showDescription)}
                    >
                        Description {showDescription ? '' : '+'}
                    </h2>
                    {showDescription && (
                        <div className={theme.textresults}>
                            <div>
                                <div>Object ID</div>
                                <div>
                                    <Longtext
                                        text={data.id}
                                        category="objects"
                                        isLink={false}
                                    />
                                </div>
                            </div>

                            <div>
                                <div>Version</div>
                                <div>{data.version}</div>
                            </div>

                            {data.readonly && (
                                <div>
                                    <div>Read Only?</div>
                                    {data.readonly === 'true' ? (
                                        <div
                                            data-testid="read-only-text"
                                            className={styles.immutable}
                                        >
                                            True
                                        </div>
                                    ) : (
                                        <div
                                            data-testid="read-only-text"
                                            className={styles.mutable}
                                        >
                                            False
                                        </div>
                                    )}
                                </div>
                            )}

                            <div>
                                <div>Type</div>
                                <div>{prepObjTypeValue(data.objType)}</div>
                            </div>
                            <div>
                                <div>Owner</div>
                                <Longtext
                                    text={extractOwnerData(data.owner)}
                                    category="unknown"
                                    isLink={true}
                                />
                            </div>
                            {data.contract_id && (
                                <div>
                                    <div>Contract ID</div>
                                    <Longtext
                                        text={data.contract_id.bytes}
                                        category="objects"
                                        isLink={true}
                                    />
                                </div>
                            )}

                            {data.ethAddress && (
                                <div>
                                    <div>Ethereum Contract Address</div>
                                    <div>
                                        <Longtext
                                            text={data.ethAddress}
                                            category="ethAddress"
                                            isLink={true}
                                        />
                                    </div>
                                </div>
                            )}
                            {data.ethTokenId && (
                                <div>
                                    <div>Ethereum Token ID</div>
                                    <div>
                                        <Longtext
                                            text={data.ethTokenId}
                                            category="addresses"
                                            isLink={false}
                                        />
                                    </div>
                                </div>
                            )}
                        </div>
                    )}
                    {!IS_SMART_CONTRACT(data) && properties.length > 0 && (
                        <>
                            <h2
                                className={styles.clickableheader}
                                onClick={() =>
                                    setShowProperties(!showProperties)
                                }
                            >
                                Properties {showProperties ? '' : '+'}
                            </h2>
                            {showProperties && (
                                <div className={styles.propertybox}>
                                    {properties.map(([key, value], index) => (
                                        <div key={`property-${index}`}>
                                            <p>{prepLabel(key)}</p>
                                            <p>{value}</p>
                                        </div>
                                    ))}
                                </div>
                            )}
                        </>
                    )}
                    {ownedObjects.length > 0 && (
                        <>
                            <h2
                                className={styles.clickableheader}
                                onClick={() =>
                                    setShowConnectedEntities(
                                        !showConnectedEntities
                                    )
                                }
                            >
                                Owned Objects {showConnectedEntities ? '' : '+'}
                            </h2>
                            {showConnectedEntities && (
                                <div className={theme.textresults}>
                                    {ownedObjects.map(
                                        ([key, value], index1) => (
                                            <div
                                                key={`ConnectedEntity-${index1}`}
                                            >
                                                <div>{prepLabel(key)}</div>
                                                {checkSingleID(value) && (
                                                    <Longtext
                                                        text={value.bytes}
                                                        category="unknown"
                                                    />
                                                )}
                                                {checkVecIDs(value) && (
                                                    <div>
                                                        {value?.vec.map(
                                                            (
                                                                value2: {
                                                                    bytes: string;
                                                                },
                                                                index2: number
                                                            ) => (
                                                                <Longtext
                                                                    text={
                                                                        value2.bytes
                                                                    }
                                                                    category="unknown"
                                                                    key={`ConnectedEntity-${index1}-${index2}`}
                                                                />
                                                            )
                                                        )}
                                                    </div>
                                                )}
                                            </div>
                                        )
                                    )}
                                </div>
                            )}
                        </>
                    )}
                </div>
            </div></>
        );
    }
    return (
        <ErrorResult
            id={objID}
            errorMsg="There was an issue with the data on the following object"
        />
    );

});


export { ObjectResult };
export type { DataType };<|MERGE_RESOLUTION|>--- conflicted
+++ resolved
@@ -239,7 +239,6 @@
         return asciiFromNumberBytes(addrOwner);
     };
 
-<<<<<<< HEAD
     let dataRef = useRef(DATATYPE_DEFAULT);
 
     useEffect(() => {
@@ -252,12 +251,11 @@
             }
         });
     }, []);
-=======
+
+    // TODO - merge / replace with other version of same thing
     const stdLibRe = /0x2::/;
-
     const prepObjTypeValue = (typeString: string) =>
         typeString.replace(stdLibRe, '');
->>>>>>> 7f3f7e8d
 
     useEffect(() => {
         setShowDescription(true);
@@ -265,7 +263,6 @@
         setShowConnectedEntities(true);
     }, [setShowDescription, setShowProperties, setShowConnectedEntities]);
 
-<<<<<<< HEAD
     console.log('object data?', showObjectState);
 
     if (instanceOfDataType(showObjectState)) {
@@ -299,26 +296,22 @@
                 break;
         }
 
-        console.log('data, modded?', data);
-
-        return (<>
-=======
-    if (instanceOfDataType(data)) {
         //TO DO remove when have distinct name field under Description
-        const nameKeyValue = Object.entries(data?.data?.contents)
+        const nameKeyValue = Object.entries(innerData?.contents)
             .filter(([key, value]) => /name/i.test(key))
             .map(([key, value]) => value);
 
-        const ownedObjects = Object.entries(data.data.contents).filter(
+        const ownedObjects = Object.entries(innerData.contents).filter(
             ([key, value]) => checkIsIDType(key, value)
         );
-        const properties = Object.entries(data.data.contents)
+        const properties = Object.entries(innerData.contents)
             //TO DO: remove when have distinct 'name' field in Description
             .filter(([key, value]) => !/name/i.test(key))
             .filter(([_, value]) => checkIsPropertyType(value));
 
-        return (
->>>>>>> 7f3f7e8d
+        console.log('data, modded?', data);
+
+        return (<>
             <div className={styles.resultbox}>
                 {data?.data.contents.display?.data && (
                     <DisplayBox data={data} />
